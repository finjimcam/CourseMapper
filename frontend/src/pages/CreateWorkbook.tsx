// src/pages/CreateWorkbook.tsx
import { useEffect, useState } from 'react';
import { useNavigate } from 'react-router-dom';
import axios from 'axios';
import { Spinner, Button } from 'flowbite-react';
import { HiPencil } from 'react-icons/hi';

import CourseHeader from '../components/CourseDetailsHeader';
import WeeksTabs from '../components/WeekActivityTabEdit';
import ErrorModal from '../components/modals/ErrorModal';
import WorkbookEditModal from '../components/modals/CourseDetailsEditModal';
import ActivityModal from '../components/modals/ActivityModal';
import { User, LearningPlatform, formatMinutes, Week, Activity, WeekInfo, Workbook } from '../utils/workbookUtils';

// =====================
// Constants & Endpoints
// =====================
const API_URL = import.meta.env.VITE_API;

const ENDPOINTS = {
  locations: `${API_URL}/locations/`,
  learningPlatforms: `${API_URL}/learning-platforms/`,
  learningActivities: (platformId: string) =>
    `${API_URL}/learning-activities/?learning_platform_id=${platformId}`,
  learningTypes: `${API_URL}/learning-types/`,
  taskStatuses: `${API_URL}/task-statuses/`,
  users: `${API_URL}/users/`,
  workbooks: `${API_URL}/workbooks/`,
  weeks: `${API_URL}/weeks/`,
  activities: `${API_URL}/activities/`,
  activityStaff: `${API_URL}/activity-staff/`
};

const initialActivityState: Partial<Activity> = {
  name: '',
  time_estimate_minutes: 0,
  location_id: '',
  learning_activity_id: '',
  learning_type_id: '',
  task_status_id: '',
  staff_id: ''
};

// =====================
// Type Definitions
// =====================

interface Location {
  id: string;
  name: string;
}

interface LearningActivity {
  id: string;
  name: string;
  platform_id: string;
}

interface LearningType {
  id: string;
  name: string;
}

interface TaskStatus {
  id: string;
  name: string;
}

// =====================
// Component: EditWorkbook
// =====================
function EditWorkbook(): JSX.Element {
  const navigate = useNavigate();

  // Main state
  const [workbook, setWorkbook] = useState<Workbook | null>(null);
  const [weeks, setWeeks] = useState<Week[]>([]);
  const [loading, setLoading] = useState<boolean>(true);
  const [error, setError] = useState<string | null>(null);
  const [publishing, setPublishing] = useState<boolean>(false);

  // Modal states
  const [showValidationModal, setShowValidationModal] = useState<boolean>(false);
  const [validationErrors, setValidationErrors] = useState<string[]>([]);
  const [showWorkbookModal, setShowWorkbookModal] = useState<boolean>(false);
  const [showActivityModal, setShowActivityModal] = useState<boolean>(false);
  const [showActivityErrorModal, setShowActivityErrorModal] = useState<boolean>(false);

  // Activity form & editing state
  const [activityForm, setActivityForm] = useState<Partial<Activity>>(initialActivityState);
  const [editingActivity, setEditingActivity] = useState<{
    weekNumber: number;
    activity: Activity;
    activityIndex: number;
  } | null>(null);
  const [selectedWeek, setSelectedWeek] = useState<number | null>(null);
  const [activityValidationErrors, setActivityValidationErrors] = useState<string[]>([]);

  // Reference data states
  const [learningPlatforms, setLearningPlatforms] = useState<LearningPlatform[]>([]);
  const [locations, setLocations] = useState<Location[]>([]);
  const [learningActivities, setLearningActivities] = useState<LearningActivity[]>([]);
  const [learningTypes, setLearningTypes] = useState<LearningType[]>([]);
  const [taskStatuses, setTaskStatuses] = useState<TaskStatus[]>([]);
  const [users, setUsers] = useState<User[]>([]);

  // =====================
  // Effect: Fetch initial data
  // =====================
  useEffect(() => {
    const fetchInitialData = async () => {
      try {
        setLoading(true);
        setError(null);

        const storedData = sessionStorage.getItem('newWorkbookData');
        if (!storedData) throw new Error('No workbook data found');

        const data = JSON.parse(storedData);
<<<<<<< HEAD
        setWorkbook({
          workbook: {
            id: 'temp', // Temporary ID for new workbook
            course_name: data.courseName,
            start_date: data.startDate,
            end_date: data.endDate
          },
          learning_platform: {
            id: data.learningPlatformId,
            name: data.learningPlatform,
          }, 
          course_lead: {
            id: data.courseLeadId,
            name: data.courseLead
          }
=======
        setWorkbookData({
          id: 'temp', // Temporary ID for new workbook
          course_name: data.courseName,
          start_date: data.startDate,
          end_date: data.endDate,
          learning_platform_id: data.learningPlatformId,
          course_lead_id: 'temp',
>>>>>>> 1140a57f
        });

        const [
          locationsRes,
          learningPlatformsRes,
          learningActivitiesRes,
          learningTypesRes,
          taskStatusesRes,
          usersRes
        ] = await Promise.all([
          axios.get(ENDPOINTS.locations),
          axios.get(ENDPOINTS.learningPlatforms),
          axios.get(ENDPOINTS.learningActivities(data.learningPlatformId)),
          axios.get(ENDPOINTS.learningTypes),
          axios.get(ENDPOINTS.taskStatuses),
          axios.get(ENDPOINTS.users)
        ]);

        setLocations(locationsRes.data);
        setLearningPlatforms(learningPlatformsRes.data);
        setLearningActivities(learningActivitiesRes.data);
        setLearningTypes(learningTypesRes.data);
        setTaskStatuses(taskStatusesRes.data);
        setUsers(usersRes.data);
        setLoading(false);
      } catch (err) {
        setError((err as Error).message || 'Failed to load initial data');
        setLoading(false);
      }
    };

    fetchInitialData();
  }, []);

  // =====================
  // Helper Functions
  // =====================

  /**
   * Recalculate week start/end dates based on workbook start_date.
   */
  const recalculateWeekDates = (startDate: string, weeksToUpdate: Week[]): Week[] =>
    weeksToUpdate.map((week, index) => {
      const weekStart = new Date(startDate);
      weekStart.setDate(weekStart.getDate() + index * 7);
      const weekEnd = new Date(weekStart);
      weekEnd.setDate(weekEnd.getDate() + 6);
      return {
        ...week,
        start_date: weekStart.toISOString().split('T')[0],
        end_date: weekEnd.toISOString().split('T')[0]
      };
    });

  /**
   * Add a new week based on current weeks and workbook start date.
   */
  const handleAddWeek = () => {
    if (!workbook) return;
    const lastWeek = weeks[weeks.length - 1];
    const newWeekNumber = weeks.length + 1;
    const startDate = new Date(lastWeek ? lastWeek.end_date : workbook.workbook.start_date);
    if (lastWeek) startDate.setDate(startDate.getDate() + 1);
    const endDate = new Date(startDate);
    endDate.setDate(endDate.getDate() + 6);

    const newWeek: Week = {
      number: newWeekNumber,
      start_date: startDate.toISOString().split('T')[0],
      end_date: endDate.toISOString().split('T')[0],
      activities: []
    };

    setWeeks(prev => [...prev, newWeek]);
    setWorkbook(prev =>
      prev ? { ...prev, workbook: {...prev.workbook, end_date: endDate.toISOString().split('T')[0] }} : prev
    );
  };

  /**
   * Delete a week and recalculate remaining weeks.
   */
  const handleDeleteWeek = (weekNumber: number) => {
    if (!workbook) return;
    const updatedWeeks = weeks
      .filter(w => w.number !== weekNumber)
      .map((w, idx) => ({ ...w, number: idx + 1 }));
    const recalculated = recalculateWeekDates(workbook.workbook.start_date, updatedWeeks);
    setWorkbook(prev =>
      prev
        ? {
            ...prev,
            workbook: {...prev.workbook, end_date:
              recalculated.length > 0 ? recalculated[recalculated.length - 1].end_date : prev.workbook.start_date
            }
          }
        : prev
    );
    setWeeks(recalculated);
  };

  /**
   * Update a field in workbook data.
   */
  const handleWorkbookFieldChange = (field: string, value: string) => {
    if (field === 'learning_platform_id') {
      setWorkbook(prev => (prev ? { ...prev, learning_platform: {...prev.learning_platform, id: value }} : prev));
    } else if (field === 'course_lead_id' || field === 'course_lead') {
      setWorkbook(prev => (prev ? { ...prev, course_lead: {...prev.course_lead, id: value }} : prev));
    } else {
      setWorkbook(prev => (prev ? { ...prev, workbook: {...prev.workbook, [field]: value }} : prev));
    }
  };

  /**
   * Save workbook modal changes and recalc week dates.
   */
  const handleSaveWorkbook = () => {
    if (workbook) {
      const updatedWeeks = recalculateWeekDates(workbook.workbook.start_date, weeks);
      setWeeks(updatedWeeks);
      setWorkbook(prev =>
        prev && updatedWeeks.length > 0
          ? { ...prev, workbook: {...prev.workbook, end_date: updatedWeeks[updatedWeeks.length - 1].end_date }}
          : prev
      );
    }
    setShowWorkbookModal(false);
  };

  /**
   * Open activity modal for editing an activity.
   */
  const handleEditActivity = (activity: Activity, activityIndex: number, weekNumber: number) => {
    setEditingActivity({ weekNumber, activity: { ...activity }, activityIndex });
    setActivityForm(activity);
    setShowActivityModal(true);
  };

  /**
   * Delete an activity from a given week.
   */
  const handleDeleteActivity = (activityIndex: number, weekNumber: number) => {
    setWeeks(prevWeeks =>
      prevWeeks.map(week =>
        week.number === weekNumber
          ? { ...week, activities: week.activities.filter((_, idx) => idx !== activityIndex) }
          : week
      )
    );
  };

  /**
   * Validate an activity before saving.
   */
  const validateActivity = (activity: Partial<Activity>): string[] => {
    const errors: string[] = [];
    if (!activity.name) errors.push('Activity name is required');
    if (!activity.time_estimate_minutes) errors.push('Time estimate is required');
    if (!activity.location_id) errors.push('Location is required');
    if (!activity.learning_activity_id) errors.push('Learning activity is required');
    if (!activity.learning_type_id) errors.push('Learning type is required');
    if (!activity.task_status_id) errors.push('Task status is required');
    if (!activity.staff_id) errors.push('Staff member is required');
    return errors;
  };

  /**
   * Save (or update) an activity.
   */
  const handleSaveActivity = () => {
    const activityErrors = validateActivity(activityForm);
    if (activityErrors.length > 0) {
      setActivityValidationErrors(activityErrors);
      setShowActivityErrorModal(true);
      return;
    }
    if (selectedWeek === null) return;

    if (editingActivity) {
      // Update existing activity
      const updatedWeeks = weeks.map(week => {
        if (week.number === editingActivity.weekNumber) {
          return {
            ...week,
            activities: week.activities.map((act, idx) =>
              idx === editingActivity.activityIndex
                ? ({ ...activityForm, week_number: week.number } as Activity)
                : act
            )
          };
        }
        return week;
      });
      setWeeks(updatedWeeks);
    } else {
      // Add new activity
      const updatedWeeks = weeks.map(week =>
        week.number === selectedWeek
          ? {
              ...week,
              activities: [...week.activities, { ...activityForm, week_number: selectedWeek } as Activity]
            }
          : week
      );
      setWeeks(updatedWeeks);
    }
    closeActivityModal();
  };

  /**
   * Reset and close the activity modal.
   */
  const closeActivityModal = () => {
    setShowActivityModal(false);
    setEditingActivity(null);
    setActivityForm(initialActivityState);
  };

  /**
   * Validate the entire workbook before publishing.
   */
  const validateWorkbook = (): string[] => {
    const errs: string[] = [];
    if (!workbook) {
      errs.push('Workbook data is missing');
      return errs;
    }
<<<<<<< HEAD
    if (!workbook.workbook.course_name) errs.push('Course name is required');
    if (!workbook.learning_platform.id) errs.push('Learning platform is required');
    if (!workbook.course_lead.id) errs.push('Course lead is required');
=======
    if (!workbookData.course_name) errs.push('Course name is required');
    if (!workbookData.learning_platform_id) errs.push('Learning platform is required');
>>>>>>> 1140a57f

    const start = new Date(workbook.workbook.start_date);
    const end = new Date(workbook.workbook.end_date);
    if (isNaN(start.getTime())) errs.push('Start date is invalid');
    if (isNaN(end.getTime())) errs.push('End date is invalid');
    if (start >= end) errs.push('Start date must be earlier than end date');

    if (weeks.length === 0) {
      errs.push('At least one week is required');
    } else {
      weeks.forEach((week, idx) => {
        const ws = new Date(week.start_date),
          we = new Date(week.end_date);
        if (ws >= we) errs.push(`Week ${idx + 1}: Start date must be earlier than end date`);
        if (week.activities.length === 0)
          errs.push(`Week ${idx + 1}: At least one activity is required`);
        week.activities.forEach((activity, actIdx) => {
          if (!activity.name) errs.push(`Week ${idx + 1}, Activity ${actIdx + 1}: Name is required`);
          if (!activity.time_estimate_minutes)
            errs.push(`Week ${idx + 1}, Activity ${actIdx + 1}: Time estimate is required`);
          if (!activity.location_id)
            errs.push(`Week ${idx + 1}, Activity ${actIdx + 1}: Location is required`);
          if (!activity.learning_activity_id)
            errs.push(`Week ${idx + 1}, Activity ${actIdx + 1}: Learning activity is required`);
          if (!activity.learning_type_id)
            errs.push(`Week ${idx + 1}, Activity ${actIdx + 1}: Learning type is required`);
          if (!activity.task_status_id)
            errs.push(`Week ${idx + 1}, Activity ${actIdx + 1}: Task status is required`);
          if (!activity.staff_id)
            errs.push(`Week ${idx + 1}, Activity ${actIdx + 1}: Staff member is required`);
        });
      });
    }
    return errs;
  };

  /**
   * Publish workbook by sending the workbook, weeks, and activities data to the API.
   */
  const handlePublish = async () => {
    if (!workbook) return;
    const errs = validateWorkbook();
    if (errs.length > 0) {
      setValidationErrors(errs);
      setShowValidationModal(true);
      return;
    }
    try {
      setPublishing(true);
      setError(null);

      // Create workbook
      const workbookResponse = await axios.post(ENDPOINTS.workbooks, {
<<<<<<< HEAD
        course_name: workbook.workbook.course_name,
        learning_platform_id: workbook.learning_platform.id,
        course_lead_id: workbook.course_lead.id,
        start_date: workbook.workbook.start_date,
        end_date: workbook.workbook.end_date
=======
        course_name: workbookData.course_name,
        learning_platform_id: workbookData.learning_platform_id,
        start_date: workbookData.start_date,
        end_date: workbookData.end_date
>>>>>>> 1140a57f
      });
      const workbookId = workbookResponse.data.id;

      // Create weeks and activities
      for (const week of weeks) {
        await axios.post(ENDPOINTS.weeks, {
          workbook_id: workbookId,
          number: week.number,
          start_date: week.start_date,
          end_date: week.end_date
        });

        // Create activities and link staff
        const activityResponses = await Promise.all(
          week.activities.map(activity =>
            axios.post(ENDPOINTS.activities, { ...activity, workbook_id: workbookId })
          )
        );

        await Promise.all(
          activityResponses.map((response, index) => {
            const activity = week.activities[index];
            return activity.staff_id
              ? axios.post(ENDPOINTS.activityStaff, {
                  staff_id: activity.staff_id,
                  activity_id: response.data.id
                })
              : Promise.resolve();
          })
        );
      }
      sessionStorage.removeItem('newWorkbookData');
      navigate(`/workbook/${workbookId}`);
    } catch (err) {
      setError((err as Error).message || 'Failed to publish workbook');
      setPublishing(false);
    }
  };

  /**
   * Convert a Week to the WeekInfo format for the WeeksTabs component.
   */
  const convertWeekToWeekInfo = (week: Week): WeekInfo => ({
    weekNumber: week.number,
    data: week.activities.map(activity => ({
      staff: activity.staff_id
        ? [users.find(u => u.id === activity.staff_id)?.name || '']
        : [],
      title: activity.name,
      activity: learningActivities.find(a => a.id === activity.learning_activity_id)?.name || 'N/A',
      type: learningTypes.find(t => t.id === activity.learning_type_id)?.name || 'N/A',
      time: formatMinutes(activity.time_estimate_minutes),
      status: taskStatuses.find(ts => ts.id === activity.task_status_id)?.name || 'N/A',
      location: locations.find(l => l.id === activity.location_id)?.name || 'N/A'
    }))
  });

  // =====================
  // Render
  // =====================
  if (loading)
    return (
      <div className="text-center mt-10">
        <Spinner aria-label="Loading" size="xl" />
      </div>
    );
  if (error)
    return <div className="text-center mt-10 text-red-500">Error: {error}</div>;
  if (!workbook)
    return <div className="text-center mt-10">No workbook data available.</div>;

  return (
    <div className="container mx-auto px-4 py-8">
      {/* Modals */}
      <ErrorModal
        show={showValidationModal}
        title="Cannot Publish Workbook"
        message="Please fix the following issues:"
        errors={validationErrors}
        onClose={() => setShowValidationModal(false)}
        buttonText="Close"
      />
      <ErrorModal
        show={showActivityErrorModal}
        title="Activity Validation Errors"
        message="Please correct the following issues:"
        errors={activityValidationErrors}
        onClose={() => setShowActivityErrorModal(false)}
        buttonText="OK"
      />
      <WorkbookEditModal
        show={showWorkbookModal}
        workbook={workbook}
        users={users}
        learningPlatforms={learningPlatforms}
        weeksCount={weeks.length}
        onSave={handleSaveWorkbook}
        onCancel={() => setShowWorkbookModal(false)}
        onChange={handleWorkbookFieldChange}
      />
      <ActivityModal
        show={showActivityModal}
        activity={activityForm}
        editing={!!editingActivity}
        locations={locations}
        learningActivities={learningActivities}
        learningTypes={learningTypes}
        taskStatuses={taskStatuses}
        users={users}
        onSave={handleSaveActivity}
        onCancel={closeActivityModal}
        onFieldChange={(field, value) =>
          setActivityForm(prev => ({ ...prev, [field]: value }))
        }
      />

      <div className="bg-white p-6 rounded-lg shadow">
        <div className="flex justify-between items-start mb-4">
          <div className="flex items-center gap-2">
            <CourseHeader
              workbook={workbook}
            />
            <Button size="xs" color="light" onClick={() => setShowWorkbookModal(true)}>
              <HiPencil className="h-4 w-4" />
            </Button>
          </div>
          <Button
            gradientDuoTone="greenToBlue"
            size="lg"
            onClick={handlePublish}
            disabled={publishing}
          >
            {publishing ? 'Publishing...' : 'Publish Workbook'}
          </Button>
        </div>
        <div className="mb-6">
          <Button onClick={handleAddWeek}>Add Week</Button>
        </div>
        <WeeksTabs
          weeks={weeks}
          convertWeekToWeekInfo={convertWeekToWeekInfo}
          onDeleteWeek={handleDeleteWeek}
          onAddActivity={weekNumber => {
            setSelectedWeek(weekNumber);
            setShowActivityModal(true);
          }}
          onEditActivity={handleEditActivity}
          onDeleteActivity={handleDeleteActivity}
        />
      </div>
    </div>
  );
}

export default EditWorkbook;<|MERGE_RESOLUTION|>--- conflicted
+++ resolved
@@ -117,7 +117,6 @@
         if (!storedData) throw new Error('No workbook data found');
 
         const data = JSON.parse(storedData);
-<<<<<<< HEAD
         setWorkbook({
           workbook: {
             id: 'temp', // Temporary ID for new workbook
@@ -130,18 +129,9 @@
             name: data.learningPlatform,
           }, 
           course_lead: {
-            id: data.courseLeadId,
+            id: 'temp',
             name: data.courseLead
           }
-=======
-        setWorkbookData({
-          id: 'temp', // Temporary ID for new workbook
-          course_name: data.courseName,
-          start_date: data.startDate,
-          end_date: data.endDate,
-          learning_platform_id: data.learningPlatformId,
-          course_lead_id: 'temp',
->>>>>>> 1140a57f
         });
 
         const [
@@ -370,14 +360,8 @@
       errs.push('Workbook data is missing');
       return errs;
     }
-<<<<<<< HEAD
     if (!workbook.workbook.course_name) errs.push('Course name is required');
     if (!workbook.learning_platform.id) errs.push('Learning platform is required');
-    if (!workbook.course_lead.id) errs.push('Course lead is required');
-=======
-    if (!workbookData.course_name) errs.push('Course name is required');
-    if (!workbookData.learning_platform_id) errs.push('Learning platform is required');
->>>>>>> 1140a57f
 
     const start = new Date(workbook.workbook.start_date);
     const end = new Date(workbook.workbook.end_date);
@@ -431,18 +415,10 @@
 
       // Create workbook
       const workbookResponse = await axios.post(ENDPOINTS.workbooks, {
-<<<<<<< HEAD
         course_name: workbook.workbook.course_name,
         learning_platform_id: workbook.learning_platform.id,
-        course_lead_id: workbook.course_lead.id,
         start_date: workbook.workbook.start_date,
         end_date: workbook.workbook.end_date
-=======
-        course_name: workbookData.course_name,
-        learning_platform_id: workbookData.learning_platform_id,
-        start_date: workbookData.start_date,
-        end_date: workbookData.end_date
->>>>>>> 1140a57f
       });
       const workbookId = workbookResponse.data.id;
 
