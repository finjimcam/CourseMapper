import { useEffect, useState } from 'react';
import { useNavigate, useParams } from 'react-router-dom';
import axios from 'axios';
import { Spinner, Button } from 'flowbite-react';
import { HiPencil } from 'react-icons/hi';

import CourseHeader from '../components/CourseDetailsHeader';
import WeeksTabs from '../components/WeekActivityTabEdit';
import ErrorModal from '../components/modals/ErrorModal';
import WorkbookEditModal from '../components/modals/CourseDetailsEditModal';
import ActivityModal from '../components/modals/ActivityModal';
<<<<<<< HEAD
import { User, LearningPlatform, formatMinutes, WeekInfo, Workbook } from '../utils/workbookUtils';
=======
import { WorkbookDetailsResponse, formatMinutes, WeekInfo, WorkbookData } from '../utils/workbookUtils';
>>>>>>> 1140a57f

// --- Type definitions ---
interface Activity {
  id?: string;
  name: string;
  time_estimate_minutes: number;
  week_number: number;
  location_id: string;
  learning_activity_id: string;
  learning_type_id: string;
  task_status_id: string;
  staff_id: string;
}

export interface Week {
  number: number;
  start_date: string;
  end_date: string;
  activities: Activity[];
}

interface Location {
  id: string;
  name: string;
}

interface LearningActivity {
  id: string;
  name: string;
  platform_id: string;
}

interface LearningType {
  id: string;
  name: string;
}

interface TaskStatus {
  id: string;
  name: string;
}

// --- Helpers & Defaults ---
const defaultActivityForm: Partial<Activity> = {
  name: '',
  time_estimate_minutes: 0,
  location_id: '',
  learning_activity_id: '',
  learning_type_id: '',
  task_status_id: '',
  staff_id: ''
};
const formatISODate = (date: Date) => date.toISOString().split('T')[0];
const getErrorMessage = (err: unknown) =>
  err instanceof Error ? err.message : 'An error occurred';

function EditWorkbook(): JSX.Element {
  const navigate = useNavigate();
  const { workbook_id } = useParams<{ workbook_id: string }>();

  // Main state
  const [workbookData, setWorkbookData] = useState<Workbook | null>(null);
  const [weeks, setWeeks] = useState<Week[]>([]);
  const [loading, setLoading] = useState<boolean>(true);
  const [error, setError] = useState<string | null>(null);
  const [saving, setSaving] = useState<boolean>(false);

  // Modal states
  const [showValidationModal, setShowValidationModal] = useState<boolean>(false);
  const [validationErrors, setValidationErrors] = useState<string[]>([]);
  const [showWorkbookModal, setShowWorkbookModal] = useState<boolean>(false);
  const [showActivityModal, setShowActivityModal] = useState<boolean>(false);
  const [editingActivity, setEditingActivity] = useState<{
    weekNumber: number;
    activity: Activity;
    activityIndex: number;
  } | null>(null);
  const [selectedWeek, setSelectedWeek] = useState<number | null>(null);
  const [activityValidationErrors, setActivityValidationErrors] = useState<string[]>([]);
  const [showActivityErrorModal, setShowActivityErrorModal] = useState<boolean>(false);

  // Form state for activity
  const [activityForm, setActivityForm] = useState<Partial<Activity>>({ ...defaultActivityForm });

  // Reference data states
  const [learningPlatforms, setLearningPlatforms] = useState<LearningPlatform[]>([]);
  const [locations, setLocations] = useState<Location[]>([]);
  const [learningActivities, setLearningActivities] = useState<LearningActivity[]>([]);
  const [learningTypes, setLearningTypes] = useState<LearningType[]>([]);
  const [taskStatuses, setTaskStatuses] = useState<TaskStatus[]>([]);
  const [users, setUsers] = useState<User[]>([]);

  useEffect(() => {
    if (!workbook_id) return;
    const fetchData = async () => {
      try {
        setLoading(true);
        setError(null);
        // Fetch workbook details
<<<<<<< HEAD
        const { data: workbookDetails } = await api.get(`/workbooks/${workbook_id}/details`);
        console.log(workbookDetails);
=======
        const { data: workbookDetails } = await axios.get<WorkbookDetailsResponse>(
          `${import.meta.env.VITE_API}/workbooks/${workbook_id}/details`
        );
>>>>>>> 1140a57f
        setWorkbookData({
          workbook: {id: workbookDetails.workbook.id,
                    course_name: workbookDetails.workbook.course_name,
                    start_date: workbookDetails.workbook.start_date,
                    end_date: workbookDetails.workbook.end_date},
          learning_platform: {id: workbookDetails.learning_platform.id,
                    name: workbookDetails.learning_platform.name},
          course_lead: {id: workbookDetails.course_lead.id,
                    name: workbookDetails.course_lead.name}
        });

        console.log(workbookData);

        // Fetch weeks, activities and staff-activity relationships
        const [weeksRes, activitiesRes, staffActivitiesRes] = await Promise.all([
          axios.get(`${import.meta.env.VITE_API}/weeks/?workbook_id=${workbook_id}`),
          axios.get(`${import.meta.env.VITE_API}/activities/?workbook_id=${workbook_id}`),
          axios.get(`${import.meta.env.VITE_API}/activity-staff/`)
        ]);
        const weeksData = weeksRes.data;
        const activitiesData = activitiesRes.data;
        const staffActivitiesData = staffActivitiesRes.data;

        // Merge staff info into activities
        const activitiesWithStaff = activitiesData.map((activity: Activity) => {
          const staffActivity = staffActivitiesData.find((sa: any) => sa.activity_id === activity.id);
          return { ...activity, staff_id: staffActivity?.staff_id || '' };
        });
        const organizedWeeks = weeksData.map((week: { number: number; start_date: string; end_date: string }) => ({
          number: week.number,
          start_date: week.start_date,
          end_date: week.end_date,
          activities: activitiesWithStaff.filter((a: Activity) => a.week_number === week.number)
        }));
        setWeeks(organizedWeeks);

        // Fetch reference data
        const [
          locationsRes,
          learningPlatformsRes,
          learningActivitiesRes,
          learningTypesRes,
          taskStatusesRes,
          usersRes
        ] = await Promise.all([
          axios.get(`${import.meta.env.VITE_API}/locations/`),
          axios.get(`${import.meta.env.VITE_API}/learning-platforms/`),
          axios.get(`${import.meta.env.VITE_API}/learning-activities/?learning_platform_id=${workbookDetails.workbook.learning_platform_id}`),
          axios.get(`${import.meta.env.VITE_API}/learning-types/`),
          axios.get(`${import.meta.env.VITE_API}/task-statuses/`),
          axios.get(`${import.meta.env.VITE_API}/users/`)
        ]);
        setLocations(locationsRes.data);
        setLearningPlatforms(learningPlatformsRes.data);
        setLearningActivities(learningActivitiesRes.data);
        setLearningTypes(learningTypesRes.data);
        setTaskStatuses(taskStatusesRes.data);
        setUsers(usersRes.data);
      } catch (err) {
        setError(getErrorMessage(err));
      } finally {
        setLoading(false);
      }
    };
    fetchData();
  }, [workbook_id]);

  // Recalculate week dates based on a new start date
  const recalcWeeks = (startDate: string, weeksList: Week[]): Week[] =>
    weeksList.map((week, idx) => {
      const weekStart = new Date(startDate);
      weekStart.setDate(weekStart.getDate() + idx * 7);
      const weekEnd = new Date(weekStart);
      weekEnd.setDate(weekEnd.getDate() + 6);
      return { ...week, start_date: formatISODate(weekStart), end_date: formatISODate(weekEnd) };
    });

  const handleAddWeek = async () => {
    if (!workbookData || !workbook_id) return;
    const lastWeek = weeks[weeks.length - 1];
    const newWeekNumber = weeks.length + 1;
    let startDate: Date;
    if (lastWeek && lastWeek.end_date) {
      startDate = new Date(lastWeek.end_date);
      startDate.setDate(startDate.getDate() + 1);
    } else if (workbookData && workbookData.workbook.start_date) {
      startDate = new Date(workbookData.workbook.start_date);
    } else {
      setError("Invalid workbook or week data.");
      return;
    }
    const endDate = new Date(startDate);
    endDate.setDate(endDate.getDate() + 6);
    try {
      await axios.post(`${import.meta.env.VITE_API}/weeks/`, {
        workbook_id,
        start_date: formatISODate(startDate),
        end_date: formatISODate(endDate)
      });
      const newWeek: Week = {
        number: newWeekNumber,
        start_date: formatISODate(startDate),
        end_date: formatISODate(endDate),
        activities: []
      };
      setWeeks(prev => [...prev, newWeek]);
      setWorkbookData(prev => prev ? { ...prev, workbook: {...prev.workbook, end_date: formatISODate(endDate) }} : prev);
    } catch (err) {
      setError(getErrorMessage(err));
    }
  };

  const handleDeleteWeek = async (weekNumber: number) => {
    if (!workbookData || !workbook_id) return;
    try {
      await axios.delete(`${import.meta.env.VITE_API}/weeks/`, { data: { workbook_id, number: weekNumber } });
      const updatedWeeks = weeks
        .filter(w => w.number !== weekNumber)
        .map((w, idx) => ({ ...w, number: idx + 1 }));
      const recalculated = recalcWeeks(workbookData.workbook.start_date, updatedWeeks);
      setWeeks(recalculated);
      setWorkbookData(prev =>
        prev ? { ...prev, end_date: recalculated.length ? recalculated[recalculated.length - 1].end_date : prev.workbook.start_date } : prev
      );
    } catch (err) {
      setError(getErrorMessage(err));
    }
  };

  const handleWorkbookFieldChange = (field: string, value: string) => {
    let field_name = field.split(".");
    if (field_name[0] === "workbook") {
      setWorkbookData(prev => (prev ? { ...prev, workbook: {...prev.workbook, [field_name[1]]: value} } : prev));
    } else if (field_name[0] === "course_lead") {
      setWorkbookData(prev => (prev ? { ...prev, course_lead: {...prev.course_lead, [field_name[1]]: value} } : prev));
    } else {
      setWorkbookData(prev => (prev ? { ...prev, learning_platform: {...prev.course_lead, [field_name[1]]: value} } : prev));
    }
  };

  const handleSaveWorkbook = async () => {
    if (!workbookData || !workbook_id) return;
    try {
<<<<<<< HEAD
      await api.patch(`/workbooks/${workbook_id}`, {
        course_name: workbookData.workbook.course_name,
        start_date: workbookData.workbook.start_date,
        end_date: workbookData.workbook.end_date,
        course_lead_id: workbookData.course_lead.id,
        learning_platform_id: workbookData.learning_platform.id
=======
      await axios.patch(`${import.meta.env.VITE_API}/workbooks/${workbook_id}`, {
        course_name: workbookData.course_name,
        start_date: workbookData.start_date,
        end_date: workbookData.end_date,
        course_lead_id: workbookData.course_lead_id,
        learning_platform_id: workbookData.learning_platform_id
>>>>>>> 1140a57f
      });
      const updatedWeeks = recalcWeeks(workbookData.workbook.start_date, weeks);
      setWeeks(updatedWeeks);
      setWorkbookData(prev =>
        prev ? { ...prev, end_date: updatedWeeks.length ? updatedWeeks[updatedWeeks.length - 1].end_date : prev.workbook.start_date } : prev
      );
      setShowWorkbookModal(false);
    } catch (err) {
      setError(getErrorMessage(err));
    }
  };

  const resetActivityForm = () => setActivityForm({ ...defaultActivityForm });

  const handleEditActivity = (activity: Activity, activityIndex: number, weekNumber: number) => {
    setEditingActivity({ weekNumber, activity: { ...activity }, activityIndex });
    setActivityForm(activity);
    setShowActivityModal(true);
  };

  const handleDeleteActivity = async (activityIndex: number, weekNumber: number) => {
    const activity = weeks.find(w => w.number === weekNumber)?.activities[activityIndex];
    if (!activity?.id) return;
    try {
      if (activity.staff_id) {
        await axios.delete(`${import.meta.env.VITE_API}/activity-staff/`, { data: { staff_id: activity.staff_id, activity_id: activity.id } });
      }
      await axios.delete(`${import.meta.env.VITE_API}/activities/`, { params: { activity_id: activity.id } });
      setWeeks(prev =>
        prev.map(week =>
          week.number === weekNumber
            ? { ...week, activities: week.activities.filter((_, idx) => idx !== activityIndex) }
            : week
        )
      );
    } catch (err) {
      setError(getErrorMessage(err));
    }
  };

  const validateActivity = (activity: Partial<Activity>): string[] => {
    const errors: string[] = [];
    if (!activity.name) errors.push('Activity name is required');
    if (!activity.time_estimate_minutes) errors.push('Time estimate is required');
    if (!activity.location_id) errors.push('Location is required');
    if (!activity.learning_activity_id) errors.push('Learning activity is required');
    if (!activity.learning_type_id) errors.push('Learning type is required');
    if (!activity.task_status_id) errors.push('Task status is required');
    if (!activity.staff_id) errors.push('Staff member is required');
    return errors;
  };

  const handleSaveActivity = async () => {
    const errorsList = validateActivity(activityForm);
    if (errorsList.length) {
      setActivityValidationErrors(errorsList);
      setShowActivityErrorModal(true);
      return;
    }
    try {
      if (editingActivity && editingActivity.activity.id) {
        await axios.patch(`${import.meta.env.VITE_API}/activities/${editingActivity.activity.id}`, {
          ...activityForm,
          week_number: editingActivity.weekNumber
        });
        if (editingActivity.activity.staff_id !== activityForm.staff_id) {
          if (editingActivity.activity.staff_id) {
            await axios.delete(`${import.meta.env.VITE_API}/activity-staff/`, {
              data: { staff_id: editingActivity.activity.staff_id, activity_id: editingActivity.activity.id }
            });
          }
          if (activityForm.staff_id) {
            await axios.post(`${import.meta.env.VITE_API}/activity-staff/`, {
              staff_id: activityForm.staff_id,
              activity_id: editingActivity.activity.id
            });
          }
        }
        setWeeks(prev =>
          prev.map(week =>
            week.number === editingActivity.weekNumber
              ? {
                  ...week,
                  activities: week.activities.map((act, idx) =>
                    idx === editingActivity.activityIndex
                      ? ({ ...activityForm, id: act.id, week_number: week.number } as Activity)
                      : act
                  )
                }
              : week
          )
        );
<<<<<<< HEAD
      } else if (selectedWeek !== null && workbookData?.workbook.id) {
        const { data: newActivity } = await api.post(`/activities/`, {
=======
      } else if (selectedWeek !== null && workbookData?.id) {
        const { data: newActivity } = await axios.post(`${import.meta.env.VITE_API}/activities/`, {
>>>>>>> 1140a57f
          ...activityForm,
          workbook_id: workbookData.workbook.id,
          week_number: selectedWeek
        });
        if (activityForm.staff_id) {
          await axios.post(`${import.meta.env.VITE_API}/activity-staff/`, { staff_id: activityForm.staff_id, activity_id: newActivity.id });
        }
        setWeeks(prev =>
          prev.map(week =>
            week.number === selectedWeek
              ? {
                  ...week,
                  activities: [
                    ...week.activities,
                    { ...activityForm, id: newActivity.id, week_number: selectedWeek } as Activity
                  ]
                }
              : week
          )
        );
      }
      setShowActivityModal(false);
      setEditingActivity(null);
      resetActivityForm();
    } catch (err) {
      setError(getErrorMessage(err));
    }
  };

  const handleSaveChanges = async () => {
    if (!workbookData || !workbook_id) return;

    // Check for empty weeks
    const emptyWeeks = weeks.filter(week => week.activities.length === 0);
    if (emptyWeeks.length > 0) {
      setValidationErrors(['Please add activities to all weeks before saving.']);
      setShowValidationModal(true);
      return;
    }

    try {
      setSaving(true);
      setError(null);
<<<<<<< HEAD
      await api.patch(`/workbooks/${workbook_id}`, {
        course_name: workbookData.workbook.course_name,
        start_date: workbookData.workbook.start_date,
        end_date: workbookData.workbook.end_date,
        course_lead_id: workbookData.course_lead.id,
        learning_platform_id: workbookData.learning_platform.id
=======
      await axios.patch(`${import.meta.env.VITE_API}/workbooks/${workbook_id}`, {
        course_name: workbookData.course_name,
        start_date: workbookData.start_date,
        end_date: workbookData.end_date,
        course_lead_id: workbookData.course_lead_id,
        learning_platform_id: workbookData.learning_platform_id
>>>>>>> 1140a57f
      });
      setSaving(false);
      navigate(`/workbook/${workbook_id}`);
    } catch (err) {
      setError(getErrorMessage(err));
      setSaving(false);
    }
  };

  const convertWeekToWeekInfo = (week: Week): WeekInfo => ({
    weekNumber: week.number,
    data: week.activities.map(activity => ({
      staff: activity.staff_id ? [users.find(u => u.id === activity.staff_id)?.name || ''] : [],
      title: activity.name,
      activity: learningActivities.find(a => a.id === activity.learning_activity_id)?.name || 'N/A',
      type: learningTypes.find(t => t.id === activity.learning_type_id)?.name || 'N/A',
      time: formatMinutes(activity.time_estimate_minutes),
      status: taskStatuses.find(ts => ts.id === activity.task_status_id)?.name || 'N/A',
      location: locations.find(l => l.id === activity.location_id)?.name || 'N/A'
    }))
  });

  if (loading)
    return (
      <div className="text-center mt-10">
        <Spinner aria-label="Loading" size="xl" />
      </div>
    );
  if (error)
    return <div className="text-center mt-10 text-red-500">Error: {error}</div>;
  if (!workbookData)
    return <div className="text-center mt-10">No workbook data available.</div>;

  return (
    <div className="container mx-auto px-4 py-8">
      <ErrorModal
        show={showValidationModal}
        title="Cannot Save Changes"
        message="Please fix the following issues:"
        errors={validationErrors}
        onClose={() => setShowValidationModal(false)}
        buttonText="Close"
      />
      <ErrorModal
        show={showActivityErrorModal}
        title="Activity Validation Errors"
        message="Please correct the following issues:"
        errors={activityValidationErrors}
        onClose={() => setShowActivityErrorModal(false)}
        buttonText="OK"
      />
      <WorkbookEditModal
        show={showWorkbookModal}
        workbook={workbookData}
        users={users}
        learningPlatforms={learningPlatforms}
        weeksCount={weeks.length}
        onSave={handleSaveWorkbook}
        onCancel={() => setShowWorkbookModal(false)}
        onChange={handleWorkbookFieldChange}
      />
      <ActivityModal
        show={showActivityModal}
        activity={activityForm}
        editing={!!editingActivity}
        locations={locations}
        learningActivities={learningActivities}
        learningTypes={learningTypes}
        taskStatuses={taskStatuses}
        users={users}
        onSave={handleSaveActivity}
        onCancel={() => {
          setShowActivityModal(false);
          setEditingActivity(null);
          resetActivityForm();
        }}
        onFieldChange={(field, value) =>
          setActivityForm(prev => ({ ...prev, [field]: value }))
        }
      />
      <div className="bg-white p-6 rounded-lg shadow">
        <div className="flex justify-between items-start mb-4">
          <div className="flex items-center gap-2">
            <CourseHeader
              workbook={workbookData}
            />
            <Button size="xs" color="light" onClick={() => setShowWorkbookModal(true)}>
              <HiPencil className="h-4 w-4" />
            </Button>
          </div>
          <Button gradientDuoTone="greenToBlue" size="lg" onClick={handleSaveChanges} disabled={saving}>
            {saving ? 'Saving...' : 'Save Changes'}
          </Button>
        </div>
        <div className="mb-6">
          <Button onClick={handleAddWeek}>Add Week</Button>
        </div>
        <WeeksTabs
          weeks={weeks}
          convertWeekToWeekInfo={convertWeekToWeekInfo}
          onDeleteWeek={handleDeleteWeek}
          onAddActivity={(weekNumber) => {
            setSelectedWeek(weekNumber);
            setShowActivityModal(true);
          }}
          onEditActivity={handleEditActivity}
          onDeleteActivity={handleDeleteActivity}
        />
      </div>
    </div>
  );
}

export default EditWorkbook;<|MERGE_RESOLUTION|>--- conflicted
+++ resolved
@@ -9,11 +9,7 @@
 import ErrorModal from '../components/modals/ErrorModal';
 import WorkbookEditModal from '../components/modals/CourseDetailsEditModal';
 import ActivityModal from '../components/modals/ActivityModal';
-<<<<<<< HEAD
-import { User, LearningPlatform, formatMinutes, WeekInfo, Workbook } from '../utils/workbookUtils';
-=======
-import { WorkbookDetailsResponse, formatMinutes, WeekInfo, WorkbookData } from '../utils/workbookUtils';
->>>>>>> 1140a57f
+import { WorkbookDetailsResponse, User, LearningPlatform, formatMinutes, WeekInfo, Workbook } from '../utils/workbookUtils';
 
 // --- Type definitions ---
 interface Activity {
@@ -113,14 +109,9 @@
         setLoading(true);
         setError(null);
         // Fetch workbook details
-<<<<<<< HEAD
-        const { data: workbookDetails } = await api.get(`/workbooks/${workbook_id}/details`);
-        console.log(workbookDetails);
-=======
         const { data: workbookDetails } = await axios.get<WorkbookDetailsResponse>(
           `${import.meta.env.VITE_API}/workbooks/${workbook_id}/details`
         );
->>>>>>> 1140a57f
         setWorkbookData({
           workbook: {id: workbookDetails.workbook.id,
                     course_name: workbookDetails.workbook.course_name,
@@ -168,7 +159,7 @@
         ] = await Promise.all([
           axios.get(`${import.meta.env.VITE_API}/locations/`),
           axios.get(`${import.meta.env.VITE_API}/learning-platforms/`),
-          axios.get(`${import.meta.env.VITE_API}/learning-activities/?learning_platform_id=${workbookDetails.workbook.learning_platform_id}`),
+          axios.get(`${import.meta.env.VITE_API}/learning-activities/?learning_platform_id=${workbookDetails.learning_platform.id}`),
           axios.get(`${import.meta.env.VITE_API}/learning-types/`),
           axios.get(`${import.meta.env.VITE_API}/task-statuses/`),
           axios.get(`${import.meta.env.VITE_API}/users/`)
@@ -264,21 +255,12 @@
   const handleSaveWorkbook = async () => {
     if (!workbookData || !workbook_id) return;
     try {
-<<<<<<< HEAD
-      await api.patch(`/workbooks/${workbook_id}`, {
+      await axios.patch(`${import.meta.env.VITE_API}/workbooks/${workbook_id}`, {
         course_name: workbookData.workbook.course_name,
         start_date: workbookData.workbook.start_date,
         end_date: workbookData.workbook.end_date,
         course_lead_id: workbookData.course_lead.id,
         learning_platform_id: workbookData.learning_platform.id
-=======
-      await axios.patch(`${import.meta.env.VITE_API}/workbooks/${workbook_id}`, {
-        course_name: workbookData.course_name,
-        start_date: workbookData.start_date,
-        end_date: workbookData.end_date,
-        course_lead_id: workbookData.course_lead_id,
-        learning_platform_id: workbookData.learning_platform_id
->>>>>>> 1140a57f
       });
       const updatedWeeks = recalcWeeks(workbookData.workbook.start_date, weeks);
       setWeeks(updatedWeeks);
@@ -371,13 +353,8 @@
               : week
           )
         );
-<<<<<<< HEAD
       } else if (selectedWeek !== null && workbookData?.workbook.id) {
-        const { data: newActivity } = await api.post(`/activities/`, {
-=======
-      } else if (selectedWeek !== null && workbookData?.id) {
         const { data: newActivity } = await axios.post(`${import.meta.env.VITE_API}/activities/`, {
->>>>>>> 1140a57f
           ...activityForm,
           workbook_id: workbookData.workbook.id,
           week_number: selectedWeek
@@ -421,21 +398,12 @@
     try {
       setSaving(true);
       setError(null);
-<<<<<<< HEAD
-      await api.patch(`/workbooks/${workbook_id}`, {
+      await axios.patch(`${import.meta.env.VITE_API}/workbooks/${workbook_id}`, {
         course_name: workbookData.workbook.course_name,
         start_date: workbookData.workbook.start_date,
         end_date: workbookData.workbook.end_date,
         course_lead_id: workbookData.course_lead.id,
         learning_platform_id: workbookData.learning_platform.id
-=======
-      await axios.patch(`${import.meta.env.VITE_API}/workbooks/${workbook_id}`, {
-        course_name: workbookData.course_name,
-        start_date: workbookData.start_date,
-        end_date: workbookData.end_date,
-        course_lead_id: workbookData.course_lead_id,
-        learning_platform_id: workbookData.learning_platform_id
->>>>>>> 1140a57f
       });
       setSaving(false);
       navigate(`/workbook/${workbook_id}`);
