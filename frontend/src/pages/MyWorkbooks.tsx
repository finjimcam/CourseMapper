--- conflicted
+++ resolved
@@ -5,10 +5,6 @@
 import axios from 'axios';
 import SearchBar from '../components/Searchbar.tsx';
 import Carousel from '../components/Carousel.tsx';
-<<<<<<< HEAD
-import { Link } from 'react-router-dom';
-=======
->>>>>>> 17c44d64
 import { CreateWorkbookModal } from '../components/CreateWorkbookModal';
 
 function MyWorkbooks() {
