--- conflicted
+++ resolved
@@ -24,12 +24,9 @@
   const [loading, setLoading] = useState<boolean>(true);
   const [error, setError] = useState<string | null>(null);
   const [showTable, setShowTable] = useState<boolean>(false);
-<<<<<<< HEAD
+  const [isCourseLead, setIsCourseLead] = useState<boolean>(false);
   const [selectedWeek, setSelectedWeek] = useState<number>(1);
   const [isDashboardTab, setIsDashboardTab] = useState<boolean>(true);
-=======
-  const [isCourseLead, setIsCourseLead] = useState<boolean>(false);
->>>>>>> 2846dceb
 
   useEffect(() => {
     const fetchWorkbookData = async () => {
@@ -43,40 +40,23 @@
         console.log('Workbook details response:', response.data);
         
         const { workbook, course_lead, learning_platform, activities } = response.data;
-<<<<<<< HEAD
-        
+        if (course_lead && learning_platform) {
+
+          setWorkbookData({
+            workbook: workbook,
+            course_lead: course_lead,
+            learning_platform: learning_platform,
+          });
+        }
+          
         // Ensure each activity has the workbook_id
         const activitiesWithWorkbookId = activities.map(activity => ({
           ...activity,
           workbook_id: workbook.id
         }));
         
-        console.log('Activities with workbook_id:', activitiesWithWorkbookId);
-        setWorkbookData(workbook);
-        setCourseLeadData(course_lead);
-        setLearningPlatformData(learning_platform);
         if (activitiesWithWorkbookId.length > 0) {
-          console.log('Activities from API:', activitiesWithWorkbookId);
-          console.log('Current workbook_id:', workbook_id);
           const weeksDataArray = processActivitiesData(activitiesWithWorkbookId);
-          console.log('Processed weeks data:', weeksDataArray);
-          
-          // Verify workbookId is set correctly in each week
-          weeksDataArray.forEach(week => {
-            console.log(`Week ${week.weekNumber} workbookId:`, week.workbookId);
-          });
-          
-=======
-        if (course_lead && learning_platform) {
-          setWorkbookData({
-            workbook: workbook,
-            course_lead: course_lead,
-            learning_platform: learning_platform,
-          });
-        }
-        if (activities.length > 0) {
-          const weeksDataArray = processActivitiesData(activities);
->>>>>>> 2846dceb
           setWeeksData(weeksDataArray);
         }
 
@@ -123,36 +103,20 @@
     
     <div className="container mx-auto px-4 py-8">
       <div className="bg-white p-6 rounded-lg shadow">
-<<<<<<< HEAD
         <div className="flex justify-between items-start mb-4">
-          <div className="flex items-center gap-2">
-            <CourseHeader
-              workbook={workbookData}
-              courseLead={courseLeadData}
-              learningPlatform={learningPlatformData}
-            />
-          </div>
+          <CourseHeader workbook={workbookData} />
+
           <div className="flex flex-col items-end gap-2">
-            <Link
-              to={`/workbook/edit/${workbook_id}`}
-              className="px-5 py-2.5 text-white bg-gradient-to-r from-blue-500 via-blue-600 to-blue-700 hover:bg-gradient-to-br focus:ring-4 focus:outline-none focus:ring-blue-300 font-medium rounded-lg text-sm text-center"
-            >
-              Edit Workbook
-            </Link>
+            {!isCourseLead ? null : (
+              <Link
+                to={`/workbook/edit/${workbook_id}`}
+                className="px-5 py-2.5 text-white bg-gradient-to-r from-blue-500 via-blue-600 to-blue-700 hover:bg-gradient-to-br focus:ring-4 focus:outline-none focus:ring-blue-300 font-medium rounded-lg text-sm text-center"
+              >
+                Edit Workbook
+              </Link>
+            )}
             {!isDashboardTab && <WeeklyAttributes weekNumber={selectedWeek} workbookId={workbook_id} />}
           </div>
-=======
-        <CourseHeader workbook={workbookData} />
-        <div className="flex justify-end mb-4">
-          {!isCourseLead ? null : (
-            <Link
-              to={`/workbook/edit/${workbook_id}`}
-              className="px-4 py-2 bg-blue-600 text-white rounded hover:bg-blue-700 transition-colors"
-            >
-              Edit Workbook
-            </Link>
-          )}
->>>>>>> 2846dceb
         </div>
         <Tabs 
           aria-label="Workbook Tabs"
