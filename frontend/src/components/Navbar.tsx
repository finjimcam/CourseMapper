import { useEffect, useState } from 'react';
import { NavLink, useLocation } from 'react-router-dom';
import { Breadcrumb, Dropdown } from 'flowbite-react';
import axios from 'axios';
import { getUsername } from '../utils/workbookUtils';

interface WorkbookData {
  id: string;
  course_name: string;
}

function Navbar() {
  const location = useLocation();
  const [workbookData, setWorkbookData] = useState<WorkbookData | null>(null);
  const [username, setUsername] = useState('');

  useEffect(() => {
    if (location.pathname.startsWith('/workbook/')) {
      const workbookId = location.pathname.split('/')[2];
      axios
        .get(`${import.meta.env.VITE_API}/workbooks/${workbookId}/details`)
        .then((response) => {
          setWorkbookData(response.data.workbook);
        })
<<<<<<< HEAD
        .then(({ sessionData, users }) => {
            const currentUser = users.find((user: { id: string }) => user.id === sessionData.user_id);
            if (currentUser) {
                setUsername(currentUser.name);
            }
        })
        .catch(error => {
            console.error('Error fetching user data:', error);
            setUsername(''); // Reset username on error
=======
        .catch((error) => {
          console.error('Error fetching workbook data:', error);
>>>>>>> 2846dceb
        });
    }
  }, [location.pathname]);

  useEffect(() => {
    // Fetch user data when component mounts
    const promise = getUsername();
    promise.then((name) => setUsername(name));
  }, [location.pathname]); // Add location.pathname to dependency array to re-run on navigation

  const handleLogout = async () => {
    try {
      await axios.delete(`${import.meta.env.VITE_API}/session/`, {
        withCredentials: true,
      });
      setUsername(''); // Reset username state on logout
      window.location.href = '/login'; // Redirect to login page instead
    } catch (err) {
      console.error('Failed to log out', err);
    }
  };

<<<<<<< HEAD
    return (
        <nav className="bg-white dark:bg-gray-900 fixed w-full z-20 top-0 start-0 border-b border-gray-200 dark:border-gray-600">
            <div className="w-full flex flex-wrap items-center justify-between p-4">
                <NavLink to="/" className="flex items-center space-x-3 rtl:space-x-reverse">
                    <img src="/LISU.png" className="w-[32px] sm:w-[64px] md:w-[96px] lg:w-[128px] xl:w-[256px]" alt="LISU Logo" />
                </NavLink>
                <div className="flex items-center md:order-2 space-x-3 md:space-x-0 rtl:space-x-reverse">
                    <Dropdown
                        arrowIcon={false}
                        inline
                        label={
                            <img
                                className="w-8 h-8 rounded-full"
                                src="/user.png"
                                alt="user photo"
                            />
                        }
                    >
                        <Dropdown.Header>
                            <span className="block text-sm text-gray-900">{username || 'User'}</span>
                        </Dropdown.Header>
                        <Dropdown.Divider />
                        <Dropdown.Item onClick={handleLogout}>
                            Sign out
                        </Dropdown.Item>
                    </Dropdown>
                    
                </div>
                {/* Center Section - Breadcrumb */}
                <div className="absolute left-1/2 transform -translate-x-1/2">
                {(location.pathname.startsWith('/workbook/') || location.pathname === '/my-workbooks') && (
                    <Breadcrumb aria-label="Breadcrumb" className="bg-transparent">
                    <Breadcrumb.Item href="/" className="text-gray-900 hover:text-blue-700">
                        Home
                    </Breadcrumb.Item>
                    {location.pathname === '/my-workbooks' ? (
                        <Breadcrumb.Item className="text-gray-700">My Workbooks</Breadcrumb.Item>
                    ) : (
                        <>
                        <Breadcrumb.Item href="/my-workbooks" className="text-gray-900 hover:text-blue-700">
                            My Workbooks
                        </Breadcrumb.Item>
                        <Breadcrumb.Item className="text-gray-700">{workbookData?.course_name || 'Workbook'}</Breadcrumb.Item>
                        </>
                    )}
                    </Breadcrumb>
                )}
                </div>
                <div
                    className="items-center justify-between hidden w-full md:flex md:w-auto md:order-1"
                    id="navbar-user"    
                >
                    <ul className="flex flex-col font-medium p-4 md:p-0 mt-4 border border-gray-100 rounded-lg bg-gray-50 md:space-x-8 rtl:space-x-reverse md:flex-row md:mt-0 md:border-0 md:bg-white">
                        {/* Other nav items can go here */}
                    </ul>
                </div>
=======
  return (
    <nav className="bg-white border-gray-200">
      <div className="flex flex-wrap items-center justify-between mx-auto p-4">
        <NavLink to="/" className="flex items-center space-x-3 rtl:space-x-reverse">
          <img src="/LISU.png" className="h-8" alt="LISU Logo" />
        </NavLink>
        <div className="flex items-center md:order-2 space-x-3 md:space-x-0 rtl:space-x-reverse">
          <Dropdown
            arrowIcon={false}
            inline
            label={<img className="w-8 h-8 rounded-full" src="/user.png" alt="user photo" />}
          >
            <Dropdown.Header>
              <span className="block text-sm text-gray-900">{username || 'User'}</span>
            </Dropdown.Header>
            <Dropdown.Divider />
            <Dropdown.Item onClick={handleLogout}>Sign out</Dropdown.Item>
          </Dropdown>
        </div>
        <div className="flex items-center space-x-4">
          {!location.pathname.startsWith('/workbook/') &&
            location.pathname !== '/my-workbooks' && (
              <NavLink
                to="/"
                className={({ isActive }) =>
                  `block py-2 px-3 rounded md:p-0 ${
                    isActive
                      ? 'text-white bg-blue-700 md:bg-transparent'
                      : 'text-gray-900 hover:bg-gray-100 md:hover:bg-transparent md:hover:text-blue-700'
                  }`
                }
              >
                Home
              </NavLink>
            )}
          {(location.pathname.startsWith('/workbook/') ||
            location.pathname === '/my-workbooks') && (
            <div className="flex items-center h-full">
              {location.pathname.startsWith('/workbook/') && (
                <Breadcrumb aria-label="Breadcrumb" className="bg-transparent">
                  <Breadcrumb.Item
                    href="/"
                    className={`flex items-center text-sm font-medium ${
                      location.pathname.startsWith('/')
                        ? 'text-gray-700'
                        : 'text-gray-900 hover:text-blue-700'
                    }`}
                  >
                    Home
                  </Breadcrumb.Item>
                  <Breadcrumb.Item
                    href="/my-workbooks"
                    className={`flex items-center text-sm font-medium ${
                      location.pathname === '/my-workbooks'
                        ? 'text-gray-700'
                        : 'text-gray-900 hover:text-blue-700'
                    }`}
                  >
                    My Workbooks
                  </Breadcrumb.Item>
                  <Breadcrumb.Item className="text-gray-700">
                    {workbookData?.course_name || 'Workbook'}
                  </Breadcrumb.Item>
                </Breadcrumb>
              )}
              {location.pathname === '/my-workbooks' && (
                <Breadcrumb aria-label="Breadcrumb" className="bg-transparent">
                  <Breadcrumb.Item
                    href="/"
                    className={`flex items-center text-sm font-medium ${
                      location.pathname.startsWith('/') ? 'text-gray-700' : 'text-gray-900'
                    }`}
                  >
                    Home
                  </Breadcrumb.Item>
                  <Breadcrumb.Item className="text-gray-700">My Workbooks</Breadcrumb.Item>
                </Breadcrumb>
              )}
>>>>>>> 2846dceb
            </div>
          )}
        </div>
        <div
          className="items-center justify-between hidden w-full md:flex md:w-auto md:order-1"
          id="navbar-user"
        >
          <ul className="flex flex-col font-medium p-4 md:p-0 mt-4 border border-gray-100 rounded-lg bg-gray-50 md:space-x-8 rtl:space-x-reverse md:flex-row md:mt-0 md:border-0 md:bg-white">
            {/* Other nav items can go here */}
          </ul>
        </div>
      </div>
    </nav>
  );
}

export default Navbar;<|MERGE_RESOLUTION|>--- conflicted
+++ resolved
@@ -22,20 +22,8 @@
         .then((response) => {
           setWorkbookData(response.data.workbook);
         })
-<<<<<<< HEAD
-        .then(({ sessionData, users }) => {
-            const currentUser = users.find((user: { id: string }) => user.id === sessionData.user_id);
-            if (currentUser) {
-                setUsername(currentUser.name);
-            }
-        })
-        .catch(error => {
-            console.error('Error fetching user data:', error);
-            setUsername(''); // Reset username on error
-=======
         .catch((error) => {
           console.error('Error fetching workbook data:', error);
->>>>>>> 2846dceb
         });
     }
   }, [location.pathname]);
@@ -58,64 +46,6 @@
     }
   };
 
-<<<<<<< HEAD
-    return (
-        <nav className="bg-white dark:bg-gray-900 fixed w-full z-20 top-0 start-0 border-b border-gray-200 dark:border-gray-600">
-            <div className="w-full flex flex-wrap items-center justify-between p-4">
-                <NavLink to="/" className="flex items-center space-x-3 rtl:space-x-reverse">
-                    <img src="/LISU.png" className="w-[32px] sm:w-[64px] md:w-[96px] lg:w-[128px] xl:w-[256px]" alt="LISU Logo" />
-                </NavLink>
-                <div className="flex items-center md:order-2 space-x-3 md:space-x-0 rtl:space-x-reverse">
-                    <Dropdown
-                        arrowIcon={false}
-                        inline
-                        label={
-                            <img
-                                className="w-8 h-8 rounded-full"
-                                src="/user.png"
-                                alt="user photo"
-                            />
-                        }
-                    >
-                        <Dropdown.Header>
-                            <span className="block text-sm text-gray-900">{username || 'User'}</span>
-                        </Dropdown.Header>
-                        <Dropdown.Divider />
-                        <Dropdown.Item onClick={handleLogout}>
-                            Sign out
-                        </Dropdown.Item>
-                    </Dropdown>
-                    
-                </div>
-                {/* Center Section - Breadcrumb */}
-                <div className="absolute left-1/2 transform -translate-x-1/2">
-                {(location.pathname.startsWith('/workbook/') || location.pathname === '/my-workbooks') && (
-                    <Breadcrumb aria-label="Breadcrumb" className="bg-transparent">
-                    <Breadcrumb.Item href="/" className="text-gray-900 hover:text-blue-700">
-                        Home
-                    </Breadcrumb.Item>
-                    {location.pathname === '/my-workbooks' ? (
-                        <Breadcrumb.Item className="text-gray-700">My Workbooks</Breadcrumb.Item>
-                    ) : (
-                        <>
-                        <Breadcrumb.Item href="/my-workbooks" className="text-gray-900 hover:text-blue-700">
-                            My Workbooks
-                        </Breadcrumb.Item>
-                        <Breadcrumb.Item className="text-gray-700">{workbookData?.course_name || 'Workbook'}</Breadcrumb.Item>
-                        </>
-                    )}
-                    </Breadcrumb>
-                )}
-                </div>
-                <div
-                    className="items-center justify-between hidden w-full md:flex md:w-auto md:order-1"
-                    id="navbar-user"    
-                >
-                    <ul className="flex flex-col font-medium p-4 md:p-0 mt-4 border border-gray-100 rounded-lg bg-gray-50 md:space-x-8 rtl:space-x-reverse md:flex-row md:mt-0 md:border-0 md:bg-white">
-                        {/* Other nav items can go here */}
-                    </ul>
-                </div>
-=======
   return (
     <nav className="bg-white border-gray-200">
       <div className="flex flex-wrap items-center justify-between mx-auto p-4">
@@ -194,7 +124,6 @@
                   <Breadcrumb.Item className="text-gray-700">My Workbooks</Breadcrumb.Item>
                 </Breadcrumb>
               )}
->>>>>>> 2846dceb
             </div>
           )}
         </div>
