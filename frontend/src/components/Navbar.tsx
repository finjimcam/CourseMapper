/*
Source code for LISU CCM @UofG
Copyright (C) 2025 Maxine Armstrong, Ibrahim Asghar, Finlay Cameron, Colin Nardo, Rachel Horton, Qikai Zhou

This program is free software: you can redistribute it and/or modify
it under the terms of the GNU General Public License as published by
the Free Software Foundation, either version 3 of the License, or
(at your option) any later version.

This program is distributed in the hope that it will be useful,
but WITHOUT ANY WARRANTY; without even the implied warranty of
MERCHANTABILITY or FITNESS FOR A PARTICULAR PURPOSE.  See the
GNU General Public License for more details.

You should have received a copy of the GNU General Public License
along with this program at /LICENSE.md. If not, see <https://www.gnu.org/licenses/>.
*/

import { useEffect, useState } from 'react';
import { NavLink, useLocation } from 'react-router-dom';
import { Breadcrumb, Dropdown } from 'flowbite-react';
import axios from 'axios';
import { canUserEdit } from '../utils/workbookUtils';

interface WorkbookData {
  id: string;
  course_name: string;
}

function Navbar() {
  const location = useLocation();
  const [workbookData, setWorkbookData] = useState<WorkbookData | null>(null);
  const [username, setUsername] = useState('');
  const [canEdit, setCanEdit] = useState<boolean>(false);

  useEffect(() => {
    if (location.pathname.startsWith('/workbook/')) {
      const workbookId = location.pathname.split('/')[2];
      axios
<<<<<<< HEAD
        .get(`${process.env.VITE_API}/workbooks/${workbookId}/details`)
        .then((response) => {
          setWorkbookData(response.data.workbook);
        })
        .catch((error) => {
          console.error('Error fetching workbook data:', error);
        });
=======
      .get(`${import.meta.env.VITE_API}/workbooks/${workbookId}/details`)
      .then(async (response) => {
        setWorkbookData(response.data.workbook);
        const userCanEdit = await canUserEdit(workbookId);
        setCanEdit(userCanEdit);
      })
      .catch((error) => {
        console.error('Error fetching workbook data:', error);
      });
>>>>>>> 00c6b59e
    }
  }, [location.pathname]);

  useEffect(() => {
    // Fetch user data when component mounts
    axios
      .get(`${process.env.VITE_API}/session/`, {
        withCredentials: true,
      })
      .then((sessionResponse) => {
        // Get user details using the user_id from session
        return axios.get(`${process.env.VITE_API}/users/`).then((usersResponse) => ({
          sessionData: sessionResponse.data,
          users: usersResponse.data,
        }));
      })
      .then(({ sessionData, users }) => {
        const currentUser = users.find((user: { id: string }) => user.id === sessionData.user_id);
        if (currentUser) {
          setUsername(currentUser.name);
        }
      })
      .catch((error) => {
        console.error('Error fetching user data:', error);
        setUsername(''); // Reset username on error
      });
  }, [location.pathname]); // Add location.pathname to dependency array to re-run on navigation

  const handleLogout = async () => {
    try {
      await axios.delete(`${process.env.VITE_API}/session/`, {
        withCredentials: true,
      });
      setUsername(''); // Reset username state on logout
      window.location.href = '/login'; // Redirect to login page instead
    } catch (err) {
      console.error('Failed to log out', err);
    }
  };

  return (
    <nav className="bg-white dark:bg-gray-900 fixed w-full z-20 top-0 start-0 border-b border-gray-200 dark:border-gray-600">
      <div className="w-full flex flex-wrap items-center justify-between p-4">
        <NavLink to="/" className="flex items-center space-x-3 rtl:space-x-reverse">
          <img
            src="/LISU.png"
            className="w-[32px] sm:w-[64px] md:w-[96px] lg:w-[128px] xl:w-[256px]"
            alt="LISU Logo"
          />
        </NavLink>
        <div className="flex items-center md:order-2 space-x-3 md:space-x-0 rtl:space-x-reverse">
          <Dropdown
            arrowIcon={false}
            inline
            label={<img className="w-8 h-8 rounded-full" src="/user.png" alt="user photo" />}
          >
            <Dropdown.Header>
              <span className="block text-sm text-gray-900">{username || 'User'}</span>
            </Dropdown.Header>
            <Dropdown.Divider />
            <Dropdown.Item onClick={handleLogout}>Sign out</Dropdown.Item>
          </Dropdown>
        </div>
        {/* Center Section - Breadcrumb */}
        <div className="absolute left-1/2 transform -translate-x-1/2">
          {(location.pathname.startsWith('/workbook/') ||
            location.pathname === '/my-workbooks') && (
            <Breadcrumb aria-label="Breadcrumb" className="bg-transparent">
              <Breadcrumb.Item href="/" className="text-gray-900 hover:text-blue-700">
                Home
              </Breadcrumb.Item>
              {location.pathname === '/my-workbooks' ? (
                <Breadcrumb.Item className="text-gray-700">My Workbooks</Breadcrumb.Item>
              ) : (
                <>
                  {canEdit && (
                    <Breadcrumb.Item
                      href="/my-workbooks"
                      className="text-gray-900 hover:text-blue-700"
                    >
                      My Workbooks
                    </Breadcrumb.Item>
                  )}
                  <Breadcrumb.Item className="text-gray-700">
                    {workbookData?.course_name || 'Workbook'}
                  </Breadcrumb.Item>
                </>
              )}
            </Breadcrumb>
          )}
        </div>
        <div
          className="items-center justify-between hidden w-full md:flex md:w-auto md:order-1"
          id="navbar-user"
        >
          <ul className="flex flex-col font-medium p-4 md:p-0 mt-4 border border-gray-100 rounded-lg bg-gray-50 md:space-x-8 rtl:space-x-reverse md:flex-row md:mt-0 md:border-0 md:bg-white">
            {/* Other nav items can go here */}
          </ul>
        </div>
      </div>
    </nav>
  );
}

export default Navbar;<|MERGE_RESOLUTION|>--- conflicted
+++ resolved
@@ -37,16 +37,7 @@
     if (location.pathname.startsWith('/workbook/')) {
       const workbookId = location.pathname.split('/')[2];
       axios
-<<<<<<< HEAD
-        .get(`${process.env.VITE_API}/workbooks/${workbookId}/details`)
-        .then((response) => {
-          setWorkbookData(response.data.workbook);
-        })
-        .catch((error) => {
-          console.error('Error fetching workbook data:', error);
-        });
-=======
-      .get(`${import.meta.env.VITE_API}/workbooks/${workbookId}/details`)
+      .get(`${process.env.VITE_API}/workbooks/${workbookId}/details`)
       .then(async (response) => {
         setWorkbookData(response.data.workbook);
         const userCanEdit = await canUserEdit(workbookId);
@@ -55,7 +46,6 @@
       .catch((error) => {
         console.error('Error fetching workbook data:', error);
       });
->>>>>>> 00c6b59e
     }
   }, [location.pathname]);
 
