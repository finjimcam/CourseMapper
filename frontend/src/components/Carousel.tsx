import { useEffect, useState } from 'react';
import { Link } from 'react-router-dom';

interface CarouselItem {
  id: number;
  start_date: string;
  end_date: string;
  course_lead_id: string;
  learning_platform_id: string;
  course_name: string;
  course_lead: string;
  learning_platform: string;
}

function Carousel({ items }: { items: Array<CarouselItem> }) {
  const [currentPosition, setCurrentPosition] = useState(0);
  const carouselSize = 3;
  const [visibleItems, setVisibleItems] = useState<Array<CarouselItem>>([]);

  useEffect(() => {
    if (items.length < carouselSize) {
      setVisibleItems(items);
    } else {
      const settingItems: CarouselItem[] = [];
      for (let i = currentPosition; i < currentPosition + carouselSize; i++) {
        settingItems.push(items[i % items.length]);
      }
      setVisibleItems(settingItems);
    }
  }, [currentPosition, items]);

  const nextSlide = () => {
    setCurrentPosition((prevPosition) => (prevPosition + 1) % items.length);
  };

  const prevSlide = () => {
    setCurrentPosition((prevPosition) => (prevPosition - 1 + items.length) % items.length);
  };

  return (
<<<<<<< HEAD
    <div className="relative w-full max-w-4xl mx-auto" data-carousel="slide">
  {/* Carousel wrapper */}
  <div className="relative h-48 overflow-hidden rounded-lg md:h-72">
    {visibleItems.map((item) => (
      <div
        key={item.id}
        className={`carousel-item ${currentPosition === items.indexOf(item) ? 'block' : 'hidden'} duration-700 ease-in-out`}
        data-carousel-item>
        <Link to={`/workbook/${item.id}`} style={{ color: 'inherit', textDecoration: 'inherit' }}>
          <div className="absolute block w-full h-full bg-gray-100 rounded-lg shadow-lg p-4">
            <h6 className="text-lg font-bold dark:text-white">{item.course_name}</h6>
            <p className="text-gray-500 md:text-l dark:text-gray-400">{item.course_lead}</p>
            <p className="text-gray-500 md:text-l dark:text-gray-400">{item.learning_platform}</p>
=======
    <div className="carousel-container max-w-3xl mx-auto overflow-hidden">
      <div className="carousel-inner flex space-x-4">
        {visibleItems.map((item) => (
          <div
            key={item.id}
            className="carousel-item flex-none w-1/3 p-4 bg-gray-100 rounded-lg shadow-lg"
          >
            <Link
              to={`/workbook/${item.id}`}
              key={item.id}
              style={{ color: 'inherit', textDecoration: 'inherit' }}
            >
              <h6 className="text-lg font-bold dark:text-white">{item.course_name}</h6>
              <p className="text-gray-500 md:text-l dark:text-gray-400">{item.course_lead}</p>
              <p className="text-gray-500 md:text-l dark:text-gray-400">
                {item.learning_platform}
              </p>
            </Link>
>>>>>>> 2846dceb
          </div>
        </Link>
      </div>
    ))}
  </div>

      {/* Slider indicators */}
      <div className="absolute z-30 flex -translate-x-1/2 bottom-5 left-1/2 space-x-3 rtl:space-x-reverse">
        {visibleItems.map((_, index) => (
          <button
            key={index}
            type="button"
            className={`w-3 h-3 rounded-full ${currentPosition === index ? 'bg-blue-600' : 'bg-gray-400'}`}
            aria-current={currentPosition === index ? 'true' : 'false'}
            aria-label={`Slide ${index + 1}`}
            onClick={() => setCurrentPosition(index)}
            data-carousel-slide-to={index}
          ></button>
        ))}
      </div>

      {/* Slider controls */}
      <button
        type="button"
        className="absolute top-0 start-0 z-30 flex items-center justify-center h-full px-4 cursor-pointer group focus:outline-none"
        onClick={prevSlide}
        data-carousel-prev>
        <span className="inline-flex items-center justify-center w-10 h-10 rounded-full group-focus:ring-4 group-focus:ring-white">
          <svg className="w-4 h-4 text-black dark:text-white rtl:rotate-180" xmlns="http://www.w3.org/2000/svg" fill="none" viewBox="0 0 6 10">
            <path stroke="currentColor" strokeLinecap="round" strokeLinejoin="round" strokeWidth="2" d="M5 1 1 5l4 4" />
          </svg>
          <span className="sr-only">Previous</span>
        </span>
      </button>

      <button
        type="button"
        className="absolute top-0 end-0 z-30 flex items-center justify-center h-full px-4 cursor-pointer group focus:outline-none"
        onClick={nextSlide}
        data-carousel-next>
        <span className="inline-flex items-center justify-center w-10 h-10 rounded-full group-focus:ring-4 group-focus:ring-white">
          <svg className="w-4 h-4 text-black dark:text-white rtl:rotate-180" xmlns="http://www.w3.org/2000/svg" fill="none" viewBox="0 0 6 10">
            <path stroke="currentColor" strokeLinecap="round" strokeLinejoin="round" strokeWidth="2" d="m1 9 4-4-4-4" />
          </svg>
          <span className="sr-only">Next</span>
        </span>
      </button>
    </div>
  );
}

export default Carousel;<|MERGE_RESOLUTION|>--- conflicted
+++ resolved
@@ -38,21 +38,6 @@
   };
 
   return (
-<<<<<<< HEAD
-    <div className="relative w-full max-w-4xl mx-auto" data-carousel="slide">
-  {/* Carousel wrapper */}
-  <div className="relative h-48 overflow-hidden rounded-lg md:h-72">
-    {visibleItems.map((item) => (
-      <div
-        key={item.id}
-        className={`carousel-item ${currentPosition === items.indexOf(item) ? 'block' : 'hidden'} duration-700 ease-in-out`}
-        data-carousel-item>
-        <Link to={`/workbook/${item.id}`} style={{ color: 'inherit', textDecoration: 'inherit' }}>
-          <div className="absolute block w-full h-full bg-gray-100 rounded-lg shadow-lg p-4">
-            <h6 className="text-lg font-bold dark:text-white">{item.course_name}</h6>
-            <p className="text-gray-500 md:text-l dark:text-gray-400">{item.course_lead}</p>
-            <p className="text-gray-500 md:text-l dark:text-gray-400">{item.learning_platform}</p>
-=======
     <div className="carousel-container max-w-3xl mx-auto overflow-hidden">
       <div className="carousel-inner flex space-x-4">
         {visibleItems.map((item) => (
@@ -71,7 +56,6 @@
                 {item.learning_platform}
               </p>
             </Link>
->>>>>>> 2846dceb
           </div>
         </Link>
       </div>
