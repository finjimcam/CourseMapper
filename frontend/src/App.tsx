import {
  createBrowserRouter,
  Route,
  createRoutesFromElements,
  RouterProvider
} from 'react-router-dom';

// Layout
import Layout from './Layout';

// Pages
import Home from './pages/Home';
import About from './pages/About';
import MyWorkbooks from './pages/MyWorkbooks';
import Workbook from './pages/Workbook';
import CreateWorkbook from './pages/CreateWorkbook';
import EditWorkbook from './pages/EditWorkbook';
import SearchResults from './pages/SearchResults';

import './App.css';

const router = createBrowserRouter(
  createRoutesFromElements(
    <Route path="/" element={<Layout />}>
      <Route index element={<Home />} />
      <Route path="my-workbooks" element={<MyWorkbooks />} />
      <Route path="about" element={<About />} />
      <Route path="workbooks/create" element={<CreateWorkbook />} />
      <Route path="workbook/:workbook_id" element={<Workbook />} />
<<<<<<< HEAD
      <Route path="results" element={<SearchResults />} />
=======
      <Route path="workbook/edit/:workbook_id" element={<EditWorkbook />} />
>>>>>>> 53d013ae
    </Route>
  )
);

function App() {
  return (
    <RouterProvider router={router} />
  );
}

export default App;<|MERGE_RESOLUTION|>--- conflicted
+++ resolved
@@ -27,11 +27,8 @@
       <Route path="about" element={<About />} />
       <Route path="workbooks/create" element={<CreateWorkbook />} />
       <Route path="workbook/:workbook_id" element={<Workbook />} />
-<<<<<<< HEAD
+      <Route path="workbook/edit/:workbook_id" element={<EditWorkbook />} />
       <Route path="results" element={<SearchResults />} />
-=======
-      <Route path="workbook/edit/:workbook_id" element={<EditWorkbook />} />
->>>>>>> 53d013ae
     </Route>
   )
 );
