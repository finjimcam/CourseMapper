from typing import Any, Dict, List
<<<<<<< HEAD
from sqlmodel import select
from models.models_base import User, LearningPlatform, Workbook
from sqlmodel import Session
=======
from sqlmodel import Session, select
from models.models_base import User, LearningPlatform, Workbook
>>>>>>> e610b452


def add_workbook_details(session: Session, workbook: Workbook) -> Dict[str, Any]:
    # Fetch related data
    course_lead = session.exec(select(User).where(User.id == workbook.course_lead_id)).first()
    learning_platform = session.exec(
        select(LearningPlatform).where(LearningPlatform.id == workbook.learning_platform_id)
    ).first()

    # Build response
    response: Dict[str, Any] = {
        "workbook": {
            "id": str(workbook.id),
            "start_date": workbook.start_date.isoformat(),
            "end_date": workbook.end_date.isoformat(),
            "course_name": workbook.course_name,
            "course_lead_id": str(workbook.course_lead_id),
            "learning_platform_id": str(workbook.learning_platform_id),
        },
        "course_lead": (
            {
                "id": str(course_lead.id),
                "name": course_lead.name,
            }
            if course_lead
            else None
        ),
        "learning_platform": (
            {
                "id": str(learning_platform.id),
                "name": learning_platform.name,
            }
            if learning_platform
            else None
        ),
        "activities": [],
    }

    return response<|MERGE_RESOLUTION|>--- conflicted
+++ resolved
@@ -1,12 +1,6 @@
 from typing import Any, Dict, List
-<<<<<<< HEAD
-from sqlmodel import select
-from models.models_base import User, LearningPlatform, Workbook
-from sqlmodel import Session
-=======
 from sqlmodel import Session, select
 from models.models_base import User, LearningPlatform, Workbook
->>>>>>> e610b452
 
 
 def add_workbook_details(session: Session, workbook: Workbook) -> Dict[str, Any]:
