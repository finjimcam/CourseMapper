--- conflicted
+++ resolved
@@ -9,11 +9,7 @@
     create_db_and_tables,
     get_session,
 )
-<<<<<<< HEAD
-from backend.models.models import (
-=======
 from models.models_base import (
->>>>>>> 50926cb7
     User,
     PermissionsGroup,
     Week,
